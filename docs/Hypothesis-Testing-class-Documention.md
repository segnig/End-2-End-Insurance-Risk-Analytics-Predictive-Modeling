#  `hypothesis_testing.py` Documentation

## Module Overview

This module provides a comprehensive framework for conducting **A/B testing** and **hypothesis testing** on insurance-related datasets. It enables statistical analysis of risk factors—such as claim frequency, claim severity, and profit margin—across customer segments defined by features like **Province**, **Postal Code**, and **Gender**.

It includes:

* Data loading and preprocessing
* Balanced group validation
* Statistical testing (Chi-square, t-tests)
* Risk reporting with actionable insights

---

## Class: `InsuranceRiskAnalyzer`

### Purpose:

Encapsulates the logic for analyzing insurance data and performing hypothesis testing between customer groups, aiming to detect statistically significant differences in insurance risk metrics.

### Constructor

```python
InsuranceRiskAnalyzer(file_path: str = "../data/data.csv", date_col: str = "TransactionMonth")
```

#### Parameters:

* `file_path` *(str)*: Path to the CSV file containing the insurance dataset.
* `date_col` *(str)*: Name of the date column in the dataset (converted to datetime).

---

## Methods

### 1. `_load_and_preprocess_data() -> pd.DataFrame`

Loads and prepares the dataset by:

* Parsing dates
* Creating derived columns: `has_claim`, `margin`, `claim_frequency`
* Cleaning categorical variables

### 2. `_check_group_balance(group_a, group_b, balance_cols) -> bool`

Validates whether the control and test groups are statistically balanced on specified covariates using:

* Chi-square test for categorical
* t-test for numerical

### 3. `run_ab_test(feature_col, group_a_value, group_b_value=None, balance_cols=None) -> Dict`

Performs hypothesis testing between two groups on:

* Claim Frequency (Chi-square)
* Claim Severity (t-test on claims only)
* Margin (t-test)

#### Parameters:

* `feature_col`: Column name for grouping.
* `group_a_value`: Value defining group A.
* `group_b_value`: Value defining group B (optional).
* `balance_cols`: Columns to verify statistical balance.

#### Returns:

A dictionary with test results including statistics, p-values, group means/rates, and conclusions.

---

## Built-in Test Routines

### 4. `test_province_risk() -> Dict`

Runs A/B tests for each **Province** vs the rest. Uses `'Gender'` and `'VehicleType'` as balance checks.

### 5. `test_zip_code_risk(top_n: int = 5) -> Dict`

Compares the top `n` highest and lowest risk zip codes based on **claim frequency**. Ensures samples meet minimum policy threshold.

### 6. `test_gender_risk() -> Dict`

Compares insurance risk between `'Male'` and `'Female'` genders, using `'Province'` and `'VehicleType'` for balance checking.

---

## Report Generation

### 7. `generate_test_report(test_results: Dict) -> str`

Converts the results of a hypothesis test into a human-readable report that includes:

* Sample sizes
* Test statistics
* Significance decisions
* Recommendations for insurance strategy

---

## Master Analysis

### 8. `run_full_analysis() -> Dict`

Executes all major tests:

* Province-level
* Zip code-level
* Gender-based risk comparison

Handles errors gracefully and compiles:

* Raw results
* Text reports per segment

---

## Metrics Analyzed

| Metric            | Test Used          | Description                              |
| ----------------- | ------------------ | ---------------------------------------- |
| `claim_frequency` | Chi-square         | % of customers who filed a claim         |
| `claim_severity`  | Independent t-test | Avg. amount claimed (only for claimants) |
| `margin`          | Independent t-test | Profit per customer = Premium - Claims   |

---

## ⚠️ Configuration Parameters

These thresholds are set in the constructor:

| Attribute               | Value | Purpose                                  |
| ----------------------- | ----- | ---------------------------------------- |
| `alpha`                 | 0.05  | Significance level for statistical tests |
| `min_sample_size`       | 30    | Warn if sample size is smaller           |
| `min_policies_for_test` | 10    | Skip test if fewer policies available    |

---

## 🧪 Example Usage

```python
analyzer = InsuranceRiskAnalyzer(file_path="insurance_data.csv")

# A/B test for claim severity and margin between two vehicle types
ab_results = analyzer.run_ab_test(
    feature_col="VehicleType",
    group_a_value="SUV",
    group_b_value="Sedan",
    balance_cols=["Gender", "Province"]
)

print(analyzer.generate_test_report(ab_results))

# Run full analysis across key demographics and regions
full_output = analyzer.run_full_analysis()

# Print one of the reports
print(full_output['reports']['gender_risk'])
```

---

## 🛠 Dependencies

* `pandas`, `numpy` – data processing
* `scipy.stats` – statistical tests (`ttest_ind`, `chi2_contingency`)
* `datetime` – date parsing
* `warnings` – for runtime alerts

---

<<<<<<< HEAD
## Strengths
=======
| Version | Date       | Changes                     |
|---------|------------|-----------------------------|
| 1.0     | 2025-11-15 | Initial release             |

>>>>>>> 8f9f3123

* **Modular**: Easily extendable to other grouping features.
* **Balanced Group Verification**: Reduces bias.
* **Practical Metrics**: Relevant to insurance profitability.
* **Robust Reporting**: Actionable insights and safety warnings.<|MERGE_RESOLUTION|>--- conflicted
+++ resolved
@@ -171,14 +171,8 @@
 
 ---
 
-<<<<<<< HEAD
+
 ## Strengths
-=======
-| Version | Date       | Changes                     |
-|---------|------------|-----------------------------|
-| 1.0     | 2025-11-15 | Initial release             |
-
->>>>>>> 8f9f3123
 
 * **Modular**: Easily extendable to other grouping features.
 * **Balanced Group Verification**: Reduces bias.
